sudo: required
dist: trusty
language: python

matrix:
    include:
        - python: 3.5
        - python: 3.6
        - python: 3.7
          dist: xenial
          sudo: true

before_install:
    - sudo apt-get update
    - sudo updatedb
    - wget https://repo.continuum.io/miniconda/Miniconda3-latest-Linux-x86_64.sh -O miniconda.sh;
    - if [ $TRAVIS_PYTHON_VERSION == "3.5" ]; then
        export CPLUS_INCLUDE_PATH=/opt/python/3.5.6/include/python3.5m;
      fi
    - if [ $TRAVIS_PYTHON_VERSION == "3.6" ]; then
        export CPLUS_INCLUDE_PATH=/opt/python/3.6.3/include/python3.6m;
      fi
    - if [ $TRAVIS_PYTHON_VERSION == "3.7" ]; then
        export CPLUS_INCLUDE_PATH=/opt/python/3.7.1/include/python3.7m;
      fi
    - chmod +x miniconda.sh
    - ./miniconda.sh -b -p $HOME/miniconda
    - export PATH=$HOME/miniconda/bin:$PATH
    - hash -r
    - conda update --yes conda
    - conda info -a
    - sudo apt install -y libnfft3-dev

install:
    - conda create -n testenv --yes pip python=$TRAVIS_PYTHON_VERSION
    - source activate testenv
    - locate pyconfig.h
    - mkdir -p $HOME/.local/share/pysap
    - git clone https://github.com/CEA-COSMIC/pysap-data.git $HOME/.local/share/pysap/pysap-data
    - ln -s $HOME/.local/share/pysap/pysap-data/pysap-data/* $HOME/.local/share/pysap
    - ls -l $HOME/.local/share/pysap
    - pip install numpy
    - pip install cython
    - pip install coverage nose pytest pytest-cov
    - pip install coveralls
    - pip install pycodestyle
    - pip install git+https://github.com/CEA-COSMIC/pysap@master
    - pip install git+https://github.com/ghisvail/pyNFFT.git
    - pip install -b $TRAVIS_BUILD_DIR/build -t $TRAVIS_BUILD_DIR/install --no-clean --upgrade .
    - ls $TRAVIS_BUILD_DIR/install
    - export PYTHONPATH=$TRAVIS_BUILD_DIR/install:$PYTHONPATH
    - if [ $TRAVIS_PYTHON_VERSION == "3.5" ]; then
        export PATH=$PATH:$TRAVIS_BUILD_DIR/build/temp.linux-x86_64-3.5/extern/bin;
      fi
    - if [ $TRAVIS_PYTHON_VERSION == "3.6" ]; then
        export PATH=$PATH:$TRAVIS_BUILD_DIR/build/temp.linux-x86_64-3.6/extern/bin;
      fi
    - if [ $TRAVIS_PYTHON_VERSION == "3.7" ]; then
        export PATH=$PATH:$TRAVIS_BUILD_DIR/build/temp.linux-x86_64-3.7/extern/bin;
      fi

script:
<<<<<<< HEAD
    - python setup.py install
    - nosetests mri/test
=======
    - python setup.py test
>>>>>>> 9011a1a0
    - pycodestyle mri --ignore="E121,E123,E126,E226,E24,E704,E402,E731,E722,E741,W503,W504,W605"
    - pycodestyle examples --ignore="E121,E123,E126,E226,E24,E704,E402,E731,E722,E741,W503,W504,W605"

after_success:
    - coveralls<|MERGE_RESOLUTION|>--- conflicted
+++ resolved
@@ -60,14 +60,8 @@
       fi
 
 script:
-<<<<<<< HEAD
-    - python setup.py install
-    - nosetests mri/test
-=======
     - python setup.py test
->>>>>>> 9011a1a0
     - pycodestyle mri --ignore="E121,E123,E126,E226,E24,E704,E402,E731,E722,E741,W503,W504,W605"
-    - pycodestyle examples --ignore="E121,E123,E126,E226,E24,E704,E402,E731,E722,E741,W503,W504,W605"
 
 after_success:
     - coveralls