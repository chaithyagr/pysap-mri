# -*- coding: utf-8 -*-
##########################################################################
# pySAP - Copyright (C) CEA, 2017 - 2018
# Distributed under the terms of the CeCILL-B license, as published by
# the CEA-CNRS-INRIA. Refer to the LICENSE file or to
# http://www.cecill.info/licences/Licence_CeCILL-B_V1-en.html
# for details.
##########################################################################

"""
This module contains tools to extract sensitivity maps from undersampled MR
acquisition with high density in the k space center.
"""
import warnings

# Package import
from mri.operators import NonCartesianFFT
from mri.operators.fourier.non_cartesian import gpunufft_available
from mri.operators.utils import get_stacks_fourier, \
    gridded_inverse_fourier_transform_nd, \
    gridded_inverse_fourier_transform_stack, convert_locations_to_mask

# Third party import
from joblib import Parallel, delayed
import numpy as np
import scipy.fftpack as pfft


def extract_k_space_center_and_locations(data_values, samples_locations,
                                         thr=None, img_shape=None, window_fun=None,
                                         is_fft=False, density_comp=None):
    r"""
    This class extract the k space center for a given threshold and extracts
    the corresponding sampling locations

    Parameters
    ----------
    data_values: np.ndarray
        The value of the samples
    samples_locations: np.ndarray
        The samples location in the k-sapec domain (between [-0.5, 0.5[)
    thr: tuple or float
        The threshold used to extract the k_space center
    img_shape: tuple
        The image shape to estimate the cartesian density
    is_fft: bool default False
        Checks if the incoming data is from FFT, in which case, masking
        can be done more directly
    density_comp: np.ndarray default None
        The density compensation for kspace data in case it exists and we
        use density compensated adjoint for Smap estimation
<<<<<<< HEAD
    window_fun: "Hann", "Hanning", "Hamming", or a callable, default None.
        The window function to apply to the selected data. It is computed with
        the center locations selected. Only works with circular mask.
        If window_fun is a callable, it takes as input the array (n_samples x n_dims)
        of sample positions and returns an array of n_samples weights to be
        applied to the selected k-space values, before the smaps estimation.

=======
    window_fun: "Hann(ing)", "Hamming", or a callable, default None
        The window function to apply to the selected data. It is computed with
    the center locations selected. Only works with circular mask (thr is float)
>>>>>>> 9bcf672e
    Returns
    -------
    The extracted center of the k-space, i.e. both the kspace locations and
    kspace values. If the density compensators are passed, the corresponding
    compensators for the center of k-space data will also be returned. The
    return stypes for density compensation and kspace data is same as input

    Notes
    -----

    The Hann (or Hanning) and Hamming windows  of width :math:`2\theta` are defined as:
    .. math::

    w(x,y) = a_0 - (1-a_0) * \cos(\pi * \sqrt{x^2+y^2}/\theta),
    \sqrt{x^2+y^2} \le \theta

    In the case of Hann window :math:`a_0=0.5`.
    For Hamming window we consider the optimal value in the equiripple sense:
    :math:`a_0=0.53836`.
    .. Wikipedia:: https://en.wikipedia.org/wiki/Window_function#Hann_and_Hamming_windows

    """
    if thr is None:
        if img_shape is None:
            raise ValueError('target image cartesian image shape must be fill')
        raise NotImplementedError
    if data_values.ndim > 2:
        warnings.warn('Data Values seem to have rank '
                      + str(data_values.ndim) +
                      ' (>2). Using is_fft for now.')
        is_fft = True
    if is_fft:
        img_shape = np.asarray(data_values[0].shape)
        mask = convert_locations_to_mask(samples_locations, img_shape)
        indices = np.where(np.reshape(mask, mask.size))[0]
        data_ordered = np.asarray([
            np.reshape(data_values[channel], mask.size)[indices]
            for channel in range(data_values.shape[0])])
    else:
        data_ordered = np.copy(data_values)
    if window_fun is None:
        if isinstance(thr, float):
<<<<<<< HEAD
            thr = (thr,) * samples_locations.shape[1]
=======
            thr = (thr,)*samples_locations.shape[1]
>>>>>>> 9bcf672e
        condition = np.logical_and.reduce(
            tuple(np.abs(samples_locations[:, i]) <= thr[i]
                  for i in range(len(thr))))
    elif isinstance(thr, float):
        condition = np.sum(np.square(samples_locations), axis=1) <= thr**2
    else:
        raise ValueError("threshold type is not supported with select window")
<<<<<<< HEAD
    index = np.linspace(0, samples_locations.shape[0] - 1,
=======
    index = np.linspace(0, samples_locations.shape[0]-1,
>>>>>>> 9bcf672e
                        samples_locations.shape[0], dtype=np.int)
    index = np.extract(condition, index)
    center_locations = samples_locations[index, :]
    data_thresholded = data_ordered[:, index]
    if window_fun is not None:
        if callable(window_fun):
            window = window_fun(center_locations)
        else:
            if window_fun == "Hann" or window_fun == "Hanning":
                a_0 = 0.5
            elif window_fun == "Hamming":
                a_0 = 0.53836
<<<<<<< HEAD
            else:
                raise ValueError("Unsupported window function.")

            radius = np.linalg.norm(center_locations, axis=1)
            window = a_0 + (1 - a_0) * np.cos(np.pi * radius / thr)
        data_thresholded = window * data_thresholded
=======
            radius = np.sqrt(np.sum(np.square(center_locations), axis=1))
            window = a_0 + (1-a_0) * np.cos(np.pi * radius / thr)

        data_thresholded = window * data_thresholded.copy()
>>>>>>> 9bcf672e
    if density_comp is not None:
        density_comp = density_comp[index]
        return data_thresholded, center_locations, density_comp
    else:
        return data_thresholded, center_locations


def get_Smaps(k_space, img_shape, samples, thresh,
              min_samples, max_samples, mode='gridding',
              method='linear',
              window_fun=None,
              density_comp=None, n_cpu=1,
              fourier_op_kwargs=None):
<<<<<<< HEAD
    r"""
=======
    """
>>>>>>> 9bcf672e
    Get Smaps for from pMRI sample data.

    Estimate the sensitivity maps information from parallel mri
    acquisition and for variable density sampling scheme where the k-space
    center had been heavily sampled.

    Reference : Self-Calibrating Nonlinear Reconstruction Algorithms for
    Variable Density Sampling and Parallel Reception MRI
    https://ieeexplore.ieee.org/abstract/document/8448776

    Parameters
    ----------
    k_space: np.ndarray
        The acquired kspace of shape (M,L), where M is the number of samples
        acquired and L is the number of coils used
    img_shape: tuple
        The final output shape of Sensitivity Maps.
    samples: np.ndarray
        The sample locations where the above k_space data was acquired
    thresh: tuple
        The value of threshold in kspace for thresholding k-space center
    min_samples: tuple
        The minimum values in k-space where gridding must be done
    max_samples: tuple
        The maximum values in k-space where gridding must be done
    mode: string 'FFT' | 'NFFT' | 'gridding' | 'Stack', default='gridding'
        Defines the mode in which we would want to interpolate,
        NOTE: FFT should be considered only if the input has
        been sampled on the grid
    method: string 'linear' | 'cubic' | 'nearest', default='linear'
        For gridding mode, it defines the way interpolation must be done
    window_fun: "Hann", "Hanning", "Hamming", or a callable, default None.
        The window function to apply to the selected data. It is computed with
        the center locations selected. Only works with circular mask.
        If window_fun is a callable, it takes as input the n_samples x n_dims
        of samples position and would return an array of n_samples weight to be
        applied to the selected k-space values, before the smaps estimation.
    density_comp: np.ndarray default None
        The density compensation for kspace data in case it exists and we
        use density compensated adjoint for Smap estimation
    n_cpu: int default=1
        Number of parallel jobs in case of parallel MRI
    fourier_op_kwargs: dict, default None
        The keyword arguments given to fourier_op initialization if
        mode == 'NFFT'. If None, we choose implementation of fourier op to
        'gpuNUFFT' if library is installed.

    Returns
    -------
    Smaps: np.ndarray
        the estimated sensitivity maps of shape (img_shape, L) with L the
        number of channels
    SOS: np.ndarray
        The sum of Square used to extract the sensitivity maps

    Notes
    -----

    The Hann (or Hanning) and Hamming window  of width :math:`2\theta` are defined as:
    .. math::

    w(x,y) = a_0 - (1-a_0) * \cos(\pi * \sqrt{x^2+y^2}/\theta),
    \sqrt{x^2+y^2} \le \theta

    In the case of Hann window :math:`a_0=0.5`.
    For Hamming window we consider the optimal value in the equiripple sens:
    :math:`a_0=0.53836`.
    .. Wikipedia:: https://en.wikipedia.org/wiki/Window_function#Hann_and_Hamming_windows


    """
    if len(min_samples) != len(img_shape) \
            or len(max_samples) != len(img_shape):
        raise NameError('The img_shape, max_samples, and '
                        'min_samples must be of same length')
    k_space, samples, *density_comp = \
        extract_k_space_center_and_locations(
            data_values=k_space,
            samples_locations=samples,
            thr=thresh,
            img_shape=img_shape,
            is_fft=mode == 'FFT',
            window_fun=window_fun,
            density_comp=density_comp,
        )
    if density_comp:
        density_comp = density_comp[0]
    else:
        density_comp = None
    if samples is None:
        mode = 'FFT'
    L, M = k_space.shape
    Smaps_shape = (L, *img_shape)
    Smaps = np.zeros(Smaps_shape).astype('complex128')
    if mode == 'FFT':
        if not M == img_shape[0]*img_shape[1]:
            raise ValueError(['The number of samples in the k-space must be',
                              'equal to the (image size, the number of coils)'
                              ])
        k_space = k_space.reshape(Smaps_shape)
        for l in range(Smaps_shape[2]):
            Smaps[l] = pfft.ifftshift(pfft.ifft2(pfft.fftshift(k_space[l])))
    elif mode == 'NFFT':
        if fourier_op_kwargs is None:
            if gpunufft_available:
                fourier_op_kwargs = {'implementation': 'gpuNUFFT'}
            else:
                fourier_op_kwargs = {}
        fourier_op = NonCartesianFFT(
            samples=samples,
            shape=img_shape,
            density_comp=density_comp,
            n_coils=L,
            **fourier_op_kwargs,
        )
        Smaps = fourier_op.adj_op(np.ascontiguousarray(k_space))
    elif mode == 'Stack':
        grid_space = [np.linspace(min_samples[i],
                                  max_samples[i],
                                  num=img_shape[i],
                                  endpoint=False)
                      for i in np.arange(np.size(img_shape)-1)]
        grid = np.meshgrid(*grid_space)
        kspace_plane_loc, _, sort_pos, idx_mask_z = \
            get_stacks_fourier(samples, img_shape)
        Smaps = Parallel(n_jobs=n_cpu, mmap_mode='r+')(
            delayed(gridded_inverse_fourier_transform_stack)(
                kspace_data_sorted=k_space[l, sort_pos],
                kspace_plane_loc=kspace_plane_loc,
                idx_mask_z=idx_mask_z,
                grid=tuple(grid),
                volume_shape=img_shape,
                method=method
            )
            for l in range(L)
        )
        Smaps = np.asarray(Smaps)
    elif mode == 'gridding':
        grid_space = [np.linspace(min_samples[i],
                                  max_samples[i],
                                  num=img_shape[i],
                                  endpoint=False)
                      for i in np.arange(np.size(img_shape))]
        grid = np.meshgrid(*grid_space)
        Smaps = \
            Parallel(n_jobs=n_cpu, verbose=1, mmap_mode='r+')(
                delayed(gridded_inverse_fourier_transform_nd)(
                    kspace_loc=samples,
                    kspace_data=k_space[l],
                    grid=tuple(grid),
                    method=method
                )
                for l in range(L)
            )
        Smaps = np.asarray(Smaps)
    else:
        raise ValueError('Bad smap_extract_mode chosen! '
                         'Please choose between : '
                         '`FFT` | `NFFT` | `gridding` | `Stack`')
    SOS = np.sqrt(np.sum(np.abs(Smaps)**2, axis=0))
    for r in range(L):
        Smaps[r] /= SOS
    return Smaps, SOS<|MERGE_RESOLUTION|>--- conflicted
+++ resolved
@@ -49,7 +49,7 @@
     density_comp: np.ndarray default None
         The density compensation for kspace data in case it exists and we
         use density compensated adjoint for Smap estimation
-<<<<<<< HEAD
+
     window_fun: "Hann", "Hanning", "Hamming", or a callable, default None.
         The window function to apply to the selected data. It is computed with
         the center locations selected. Only works with circular mask.
@@ -57,11 +57,7 @@
         of sample positions and returns an array of n_samples weights to be
         applied to the selected k-space values, before the smaps estimation.
 
-=======
-    window_fun: "Hann(ing)", "Hamming", or a callable, default None
-        The window function to apply to the selected data. It is computed with
-    the center locations selected. Only works with circular mask (thr is float)
->>>>>>> 9bcf672e
+
     Returns
     -------
     The extracted center of the k-space, i.e. both the kspace locations and
@@ -104,11 +100,8 @@
         data_ordered = np.copy(data_values)
     if window_fun is None:
         if isinstance(thr, float):
-<<<<<<< HEAD
             thr = (thr,) * samples_locations.shape[1]
-=======
-            thr = (thr,)*samples_locations.shape[1]
->>>>>>> 9bcf672e
+
         condition = np.logical_and.reduce(
             tuple(np.abs(samples_locations[:, i]) <= thr[i]
                   for i in range(len(thr))))
@@ -116,11 +109,7 @@
         condition = np.sum(np.square(samples_locations), axis=1) <= thr**2
     else:
         raise ValueError("threshold type is not supported with select window")
-<<<<<<< HEAD
     index = np.linspace(0, samples_locations.shape[0] - 1,
-=======
-    index = np.linspace(0, samples_locations.shape[0]-1,
->>>>>>> 9bcf672e
                         samples_locations.shape[0], dtype=np.int)
     index = np.extract(condition, index)
     center_locations = samples_locations[index, :]
@@ -133,19 +122,13 @@
                 a_0 = 0.5
             elif window_fun == "Hamming":
                 a_0 = 0.53836
-<<<<<<< HEAD
             else:
                 raise ValueError("Unsupported window function.")
 
             radius = np.linalg.norm(center_locations, axis=1)
             window = a_0 + (1 - a_0) * np.cos(np.pi * radius / thr)
         data_thresholded = window * data_thresholded
-=======
-            radius = np.sqrt(np.sum(np.square(center_locations), axis=1))
-            window = a_0 + (1-a_0) * np.cos(np.pi * radius / thr)
-
-        data_thresholded = window * data_thresholded.copy()
->>>>>>> 9bcf672e
+
     if density_comp is not None:
         density_comp = density_comp[index]
         return data_thresholded, center_locations, density_comp
@@ -159,11 +142,7 @@
               window_fun=None,
               density_comp=None, n_cpu=1,
               fourier_op_kwargs=None):
-<<<<<<< HEAD
     r"""
-=======
-    """
->>>>>>> 9bcf672e
     Get Smaps for from pMRI sample data.
 
     Estimate the sensitivity maps information from parallel mri
