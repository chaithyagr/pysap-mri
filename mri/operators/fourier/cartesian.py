--- conflicted
+++ resolved
@@ -19,11 +19,7 @@
 from ..base import OperatorBase
 from .utils import convert_locations_to_mask
 from modopt.interface.errors import warn
-<<<<<<< HEAD
 from modopt.base.backend import get_array_module, move_to_device
-=======
-from modopt.base.backend import get_array_module
->>>>>>> 208287e4
 
 # Third party import
 try:
@@ -100,29 +96,15 @@
             masked Fourier transform of the input image. For multichannel
             images the coils dimension is put first
         """
-        xp = get_array_module(img)
-        if xp != np and get_array_module(self._mask) == np:
-            self._mask = move_to_device(self._mask)
         if self.n_coils == 1:
-<<<<<<< HEAD
-            return self._mask * xp.fft.ifftshift(np.fft.fftn(
-                                    xp.fft.fftshift(img), norm="ortho"))
-=======
             return self.mask * self.xp.fft.ifftshift(self.xp.fft.fftn(
                                     self.xp.fft.fftshift(img), norm="ortho"))
->>>>>>> 208287e4
         else:
             if self.n_coils > 1 and self.n_coils != img.shape[0]:
                 raise ValueError("The number of coils parameter is not equal"
                                  "to the actual number of coils, the data must"
                                  "be reshaped as [n_coils, Nx, Ny, Nz]")
             else:
-<<<<<<< HEAD
-                # TODO: Use joblib for parallelization
-                return np.asarray([self._mask * xp.fft.ifftshift(np.fft.fftn(
-                                    xp.fft.fftshift(img[ch]), norm="ortho"))
-                                   for ch in range(self.n_coils)])
-=======
                 axes = tuple(np.arange(1, img.ndim))
                 return self.mask * self.xp.fft.ifftshift(
                     self.xp.fft.fftn(
@@ -135,7 +117,6 @@
                     ),
                     axes=axes
                 )
->>>>>>> 208287e4
 
     def adj_op(self, x):
         """ This method calculates inverse masked Fourier transform of a ND
@@ -153,30 +134,15 @@
             inverse ND discrete Fourier transform of the input coefficients.
             For multichannel images the coils dimension is put first
         """
-        xp = get_array_module(x)
-        if xp != np and get_array_module(self._mask) == np:
-            self._mask = move_to_device(self._mask)
         if self.n_coils == 1:
-<<<<<<< HEAD
-            return xp.fft.fftshift(np.fft.ifftn(
-                        xp.fft.ifftshift(self._mask * x), norm="ortho"))
-=======
             return self.xp.fft.fftshift(self.xp.fft.ifftn(
                         self.xp.fft.ifftshift(self.mask * x), norm="ortho"))
->>>>>>> 208287e4
         else:
             if self.n_coils > 1 and self.n_coils != x.shape[0]:
                 raise ValueError("The number of coils parameter is not equal"
                                  "to the actual number of coils, the data must"
                                  "be reshaped as [n_coils, Nx, Ny, Nz]")
             else:
-<<<<<<< HEAD
-                # TODO: Use joblib for parallelization
-                return xp.asarray([np.fft.fftshift(np.fft.ifftn(
-                                        np.fft.ifftshift(self._mask * x[ch]),
-                                        norm="ortho"))
-                                   for ch in range(self.n_coils)])
-=======
                 x = x * self.mask
                 axes = tuple(np.arange(1, x.ndim))
                 return self.xp.fft.fftshift(
@@ -189,5 +155,4 @@
                         norm="ortho",
                     ),
                     axes=axes
-                )
->>>>>>> 208287e4
+                )