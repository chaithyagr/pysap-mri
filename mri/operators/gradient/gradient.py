# -*- coding: utf-8 -*-
##########################################################################
# pySAP - Copyright (C) CEA, 2017 - 2018
# Distributed under the terms of the CeCILL-B license, as published by
# the CEA-CNRS-INRIA. Refer to the LICENSE file or to
# http://www.cecill.info/licences/Licence_CeCILL-B_V1-en.html
# for details.
##########################################################################

"""
This module contains classes for defining gradients.
"""

# Package import
from .base import GradBaseMRI

# Third party import
import numpy as np
from modopt.base.backend import get_array_module, move_to_device


class GradAnalysis(GradBaseMRI):
    """ Gradient Analysis class.
    This class defines the grad operators for:
    (1/2) * sum(||F x - yl||^2_2,l)

    Attributes
    ----------
    fourier_op: an object of class in mri.operators.fourier
        a Fourier operator from FFT, NonCartesianFFT or Stacked3DNFFT
        This is F in above equation.
    verbose: int, default 0
        Debug verbosity. Prints debug information during initialization if 1.
    """
    def __init__(self, fourier_op, verbose=0, **kwargs):
        if fourier_op.n_coils != 1:
            data_shape = (fourier_op.n_coils, *fourier_op.shape)
        else:
            data_shape = fourier_op.shape
        super(GradAnalysis, self).__init__(
            operator=fourier_op.op,
            trans_operator=fourier_op.adj_op,
            shape=data_shape,
            verbose=verbose,
            **kwargs,
        )
        self.fourier_op = fourier_op


class GradSynthesis(GradBaseMRI):
    """ Gradient Synthesis class.
    This class defines the grad operators for:
    (1/2) * sum(||F Psi_t alpha - yl||^2_2,l)

    Attributes
    ----------
    fourier_op: an object of class in mri.operators.fourier
        a Fourier operator from FFT, NonCartesianFFT or Stacked3DNFFT
        This is F in above equation.
    linear_op: an object of class in mri.operators.linear
        a linear operator from WaveltN or WaveletUD2
        This is Psi in above equation.
    verbose: int, default 0
        Debug verbosity. Prints debug information during initialization if 1.
    """
    def __init__(self, linear_op, fourier_op, verbose=0, **kwargs):
        self.fourier_op = fourier_op
        self.linear_op = linear_op
        coef = linear_op.op(np.squeeze(np.zeros((linear_op.n_coils,
                                                 *fourier_op.shape))))
        self.linear_op_coeffs_shape = coef.shape
        super(GradSynthesis, self).__init__(
            self._op_method,
            self._trans_op_method,
            self.linear_op_coeffs_shape,
            verbose=verbose,
            **kwargs,
        )

    def _op_method(self, data):
        return self.fourier_op.op(self.linear_op.adj_op(data))

    def _trans_op_method(self, data):
        return self.linear_op.op(self.fourier_op.adj_op(data))


class GradSelfCalibrationAnalysis(GradBaseMRI):
    """ Gradient Analysis class for parallel MR reconstruction based on the
    coil sensitivity profile.
    This class defines the grad operators for:
    (1/2) * sum(||F Sl x - yl||^2_2,l)

    Attributes
    ----------
    fourier_op: an object of class in mri.operators.fourier
        a Fourier operator from FFT, NonCartesianFFT or Stacked3DNFFT
        This is F in above equation.
    Smaps: np.ndarray
        Coil sensitivity profile [L, * data.shape]
        This is collection of Sl in above equation.
    verbose: int, default 0
        Debug verbosity. Prints debug information during initialization if 1.
    """
    def __init__(self, fourier_op, Smaps, verbose=0, **kwargs):
        self.Smaps = Smaps
        self.fourier_op = fourier_op
        super(GradSelfCalibrationAnalysis, self).__init__(
            self._op_method,
            self._trans_op_method,
            fourier_op.shape,
            verbose=verbose,
            **kwargs,
        )

    def _op_method(self, data):
        data_per_ch = data * self.Smaps
        return self.fourier_op.op(data_per_ch)

    def _trans_op_method(self, coeff):
        data_per_ch = self.fourier_op.adj_op(coeff)
        return np.sum(data_per_ch * np.conjugate(self.Smaps), axis=0)


class GradSelfCalibrationSynthesis(GradBaseMRI):
    """ Gradient Synthesis class for parallel MR reconstruction based on the
    coil sensitivity profile.
    This class defines the grad operators for:
    (1/2) * sum(||F Sl Psi_t Alpha - yl||^2_2,l)

    Attributes
    ----------
    fourier_op: an object of class in mri.operators.fourier
        a Fourier operator from FFT, NonCartesianFFT or Stacked3DNFFT
        This is F in above equation.
    linear_op: an object of class in mri.operators.linear
        a linear operator from WaveletN or WaveletUD2
        This is Psi in above equation.
    Smaps: np.ndarray
        Coil sensitivity profile [L, * data.shape]
        This is collection of Sl in above equation.
    verbose: int, default 0
        Debug verbosity. Prints debug information during initialization if 1
    """
    def __init__(self, fourier_op, linear_op, Smaps, verbose=0,
                 **kwargs):
        self.Smaps = Smaps
        self.fourier_op = fourier_op
        self.linear_op = linear_op
        coef = linear_op.op(np.zeros(fourier_op.shape))
        self.linear_op_coeffs_shape = coef.shape
        super(GradSelfCalibrationSynthesis, self).__init__(
            self._op_method,
            self._trans_op_method,
            self.linear_op_coeffs_shape,
            verbose=verbose,
            **kwargs,
        )

    def _op_method(self, coeff):
        image = self.linear_op.adj_op(coeff)
<<<<<<< HEAD
        xp = get_array_module(image)
        image_per_ch = xp.asarray([image * self.Smaps[ch]
                                   for ch in range(self.Smaps.shape[0])])
=======
        image_per_ch = image * self.Smaps
>>>>>>> 25b12820
        return self.fourier_op.op(image_per_ch)

    def _trans_op_method(self, data):
        data_per_ch = self.fourier_op.adj_op(data)
        xp = get_array_module(self.Smaps)
        if xp != np:
            data_per_ch = move_to_device(data_per_ch)
        image_recon = xp.sum(data_per_ch * xp.conj(self.Smaps), axis=0)
        return self.linear_op.op(image_recon)<|MERGE_RESOLUTION|>--- conflicted
+++ resolved
@@ -158,13 +158,7 @@
 
     def _op_method(self, coeff):
         image = self.linear_op.adj_op(coeff)
-<<<<<<< HEAD
-        xp = get_array_module(image)
-        image_per_ch = xp.asarray([image * self.Smaps[ch]
-                                   for ch in range(self.Smaps.shape[0])])
-=======
         image_per_ch = image * self.Smaps
->>>>>>> 25b12820
         return self.fourier_op.op(image_per_ch)
 
     def _trans_op_method(self, data):
